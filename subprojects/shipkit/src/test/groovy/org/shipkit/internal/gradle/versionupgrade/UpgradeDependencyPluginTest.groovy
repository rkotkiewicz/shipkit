--- conflicted
+++ resolved
@@ -13,9 +13,9 @@
 import org.shipkit.internal.gradle.util.Optional
 import testutil.PluginSpecification
 
-import static org.shipkit.internal.gradle.versionupgrade.UpgradeDependencyPlugin.CREATE_PULL_REQUEST;
-import static org.shipkit.internal.gradle.versionupgrade.UpgradeDependencyPlugin.PUSH_VERSION_UPGRADE;
-import static org.shipkit.internal.gradle.versionupgrade.UpgradeDependencyPlugin.PULL_UPSTREAM;
+import static org.shipkit.internal.gradle.versionupgrade.UpgradeDependencyPlugin.CREATE_PULL_REQUEST
+import static org.shipkit.internal.gradle.versionupgrade.UpgradeDependencyPlugin.PULL_UPSTREAM
+import static org.shipkit.internal.gradle.versionupgrade.UpgradeDependencyPlugin.PUSH_VERSION_UPGRADE
 
 class UpgradeDependencyPluginTest extends PluginSpecification {
 
@@ -167,15 +167,9 @@
         task.authToken == "writeToken"
         task.baseBranch == "master"
         task.pullRequestDescription == "This pull request was automatically created by " +
-<<<<<<< HEAD
                 "Shipkit's 'org.shipkit.upgrade-downstream' Gradle plugin (http://shipkit.org). " +
                 "Please merge it so that you are using fresh version of 'shipkit' dependency."
         task.pullRequestTitle == "Version of shipkit upgraded to 1.2.30"
-=======
-            "Shipkit's 'org.shipkit.upgrade-downstream' Gradle plugin (http://shipkit.org). " +
-            "Please merge it so that you are using fresh version of 'shipkit' dependency."
-        task.pullRequestTitle == "Version of shipkit upgraded to ${versionUpgrade.newVersion}"
->>>>>>> 4119ecdb
     }
 
     def "should configure mergePullRequest"() {
