package org.shipkit.internal.gradle.versionupgrade;

import org.gradle.api.*;
import org.gradle.api.specs.Spec;
import org.shipkit.gradle.configuration.ShipkitConfiguration;
import org.shipkit.gradle.exec.ShipkitExecTask;
import org.shipkit.gradle.git.GitPushTask;
import org.shipkit.internal.gradle.configuration.DeferredConfiguration;
import org.shipkit.internal.gradle.configuration.ShipkitConfigurationPlugin;
import org.shipkit.internal.gradle.git.GitConfigPlugin;
import org.shipkit.internal.gradle.git.GitOriginPlugin;
import org.shipkit.internal.gradle.git.GitUrlInfo;
import org.shipkit.internal.gradle.git.domain.PullRequest;
import org.shipkit.internal.gradle.git.tasks.GitCheckOutTask;
import org.shipkit.internal.gradle.git.tasks.GitPullTask;
import org.shipkit.internal.gradle.util.GitUtil;
import org.shipkit.internal.gradle.util.TaskMaker;
import org.shipkit.internal.util.IncubatingWarning;

import static org.shipkit.internal.gradle.exec.ExecCommandFactory.execCommand;

/**
 * BEWARE! This plugin is in incubating state, so its API may change in the future!
 * The plugin applies following plugins:
 *
 * <ul>
 *     <li>{@link ShipkitConfigurationPlugin}</li>
 *     <li>{@link GitOriginPlugin}</li>
 *     <li>{@link GitConfigPlugin}</li>
 * </ul>
 *
 * and adds following tasks:
 *
 * <ul>
 *     <li>checkoutBaseBranch - checkouts base branch - the branch to which version upgrade should be applied through pull request</li>
 *     <li>pullUpstream - syncs the fork on which we perform version upgrade with the upstream repo</li>
 *     <li>findOpenPullRequest - finds an open pull request with version upgrade if it exists</li>
 *     <li>checkoutVersionBranch - checkouts version branch where version will be upgraded. A new branch or the head branch for open pull request</li>
 *     <li>replaceVersion - replaces version in build file, using dependency pattern</li>
 *     <li>commitVersionUpgrade - commits replaced version</li>
 *     <li>pushVersionUpgrade - pushes the commit to the version branch</li>
 *     <li>createPullRequest - creates a pull request between base and version branches if there is no open pull request for this dependency already</li>
 *     <li>mergePullRequest - wait for status checks defined for pull request and in case of success merge it to base branch. Task is executed only if there was no previously opened pull request. If createPullRequest task is skipped, mergePullRequest is also skipped and pull request needs to be merged manually. If no checks defined, pull request also needs to be merged manually</li>
 *     <li>performVersionUpgrade - task aggregating all of the above</li>
 * </ul>
 *
 * Plugin should be used in client projects that want to have automated version upgrades of some other dependency, that use the producer version of this plugin.
 * Project with the producer plugin applied would then clone a fork of client project and run './gradlew performVersionUpgrade -Pdependency=${group:name:version}' on it.
 *
 * Example of plugin usage:
 *
 * Configure your 'shipkit.gradle' file like here:
 *
 *      apply plugin: 'org.shipkit.upgrade-dependency'
 *
 *      upgradeDependency {
 *          baseBranch = 'release/2.x'
 *          buildFile = file('build.gradle')
 *      }
 *
 * and then call it:
 *
 * ./gradlew performVersionUpgrade -Pdependency=org.shipkit:shipkit:1.2.3
 */
public class UpgradeDependencyPlugin implements Plugin<Project> {

    public static final String CHECKOUT_BASE_BRANCH = "checkoutBaseBranch";
    public static final String PULL_UPSTREAM = "pullUpstream";
    public static final String FIND_OPEN_PULL_REQUEST = "findOpenPullRequest";
    public static final String CHECKOUT_VERSION_BRANCH = "checkoutVersionBranch";
    public static final String REPLACE_VERSION = "replaceVersion";
    public static final String COMMIT_VERSION_UPGRADE = "commitVersionUpgrade";
    public static final String PUSH_VERSION_UPGRADE = "pushVersionUpgrade";
    public static final String CREATE_PULL_REQUEST = "createPullRequest";
    public static final String PERFORM_VERSION_UPGRADE = "performVersionUpgrade";
    public static final String MERGE_PULL_REQUEST = "mergePullRequest";

    public static final String DEPENDENCY_PROJECT_PROPERTY = "dependency";

    private UpgradeDependencyExtension upgradeDependencyExtension;

    @Override
    public void apply(final Project project) {
        IncubatingWarning.warn("upgrade-dependency plugin");
        final GitOriginPlugin gitOriginPlugin = project.getRootProject().getPlugins().apply(GitOriginPlugin.class);
        final ShipkitConfiguration conf = project.getPlugins().apply(ShipkitConfigurationPlugin.class).getConfiguration();
        project.getPlugins().apply(GitConfigPlugin.class);

        upgradeDependencyExtension = project.getExtensions().create("upgradeDependency", UpgradeDependencyExtension.class);

        // set defaults
        upgradeDependencyExtension.setBuildFile(project.file("build.gradle"));
        upgradeDependencyExtension.setBaseBranch("master");

        String dependency = (String) project.findProperty(DEPENDENCY_PROJECT_PROPERTY);

        new DependencyNewVersionParser(dependency).fillVersionUpgradeExtension(upgradeDependencyExtension);

        TaskMaker.task(project, CHECKOUT_BASE_BRANCH, GitCheckOutTask.class, new Action<GitCheckOutTask>() {
            @Override
            public void execute(final GitCheckOutTask task) {
                task.setDescription("Checks out the base branch.");

                DeferredConfiguration.deferredConfiguration(project, new Runnable() {
                    @Override
                    public void run() {
                        task.setRev(upgradeDependencyExtension.getBaseBranch());
                    }
                });
            }
        });

        TaskMaker.task(project, PULL_UPSTREAM, GitPullTask.class, new Action<GitPullTask>() {
            @Override
            public void execute(final GitPullTask task) {
                task.setDescription("Performs git pull from upstream repository.");
                task.mustRunAfter(CHECKOUT_BASE_BRANCH);
                task.setDryRun(conf.isDryRun());

                DeferredConfiguration.deferredConfiguration(project, new Runnable() {
                    @Override
                    public void run() {
                        task.setRev(upgradeDependencyExtension.getBaseBranch());
                    }
                });

                gitOriginPlugin.provideOriginRepo(task, new Action<String>() {
                    public void execute(String originRepo) {
                        GitUrlInfo info = new GitUrlInfo(conf);
                        task.setUrl(info.getGitUrl());
                        task.setSecretValue(info.getWriteToken());
                    }
                });
            }
        });

        final FindOpenPullRequestTask findOpenPullRequestTask = TaskMaker.task(project,
            FIND_OPEN_PULL_REQUEST, FindOpenPullRequestTask.class, new Action<FindOpenPullRequestTask>() {

            @Override
            public void execute(final FindOpenPullRequestTask task) {
                task.setDescription("Find an open pull request with version upgrade, if such exists.");
                task.mustRunAfter(PULL_UPSTREAM);

                task.setGitHubApiUrl(conf.getGitHub().getApiUrl());
                task.setAuthToken(conf.getLenient().getGitHub().getReadOnlyAuthToken());
                task.setUpstreamRepositoryName(conf.getGitHub().getRepository());
                task.setVersionBranchRegex(getVersionBranchName(
                    upgradeDependencyExtension.getDependencyName(), ReplaceVersionTask.VERSION_REGEX));
            }
        });

        TaskMaker.task(project, CHECKOUT_VERSION_BRANCH, GitCheckOutTask.class, new Action<GitCheckOutTask>() {
            public void execute(final GitCheckOutTask task) {
                task.setDescription("Creates a new version branch and checks it out.");
                task.mustRunAfter(FIND_OPEN_PULL_REQUEST);

                findOpenPullRequestTask.provideOpenPullRequest(task, new Action<PullRequest>() {
                    @Override
                    public void execute(PullRequest pullRequest) {
                        String ref = null;
                        if (pullRequest != null) {
                            ref = pullRequest.getRef();
                            // don't create a new branch if there is already a branch with open pull request with version upgrade
                            task.setNewBranch(false);
                        } else {
                            task.setNewBranch(true);
                        }
                        task.setRev(getCurrentVersionBranchName(upgradeDependencyExtension.getDependencyName(),
                            upgradeDependencyExtension.getNewVersion(), ref));

                    }
                });
            }
        });

        final ReplaceVersionTask replaceVersionTask = TaskMaker.task(project, REPLACE_VERSION, ReplaceVersionTask.class, new Action<ReplaceVersionTask>() {
            @Override
            public void execute(final ReplaceVersionTask task) {
                task.setDescription("Replaces dependency version in build file.");
                task.mustRunAfter(CHECKOUT_VERSION_BRANCH);
                task.setDependencyGroup(upgradeDependencyExtension.getDependencyGroup());
                task.setNewVersion(upgradeDependencyExtension.getNewVersion());
                task.setBuildFile(upgradeDependencyExtension.getBuildFile());
                task.setDependencyName(upgradeDependencyExtension.getDependencyName());
            }
        });

        TaskMaker.task(project, COMMIT_VERSION_UPGRADE, ShipkitExecTask.class, new Action<ShipkitExecTask>() {
            @Override
            public void execute(final ShipkitExecTask exec) {
                exec.setDescription("Commits updated build file.");
                exec.mustRunAfter(REPLACE_VERSION);
                exec.dependsOn(GitConfigPlugin.SET_EMAIL_TASK, GitConfigPlugin.SET_USER_TASK);

                DeferredConfiguration.deferredConfiguration(project, new Runnable() {
                    @Override
                    public void run() {
                        String message = String.format("%s version upgraded to %s", upgradeDependencyExtension.getDependencyName(), upgradeDependencyExtension.getNewVersion());
                        exec.execCommand(execCommand("Committing build file",
                            "git", "commit", "--author", GitUtil.getGitGenericUserNotation(conf.getGit().getUser(), conf.getGit().getEmail()),
                            "-m", message, upgradeDependencyExtension.getBuildFile().getAbsolutePath()));
                    }
                });
                exec.onlyIf(wasBuildFileUpdatedSpec(replaceVersionTask));
            }
        });

        TaskMaker.task(project, PUSH_VERSION_UPGRADE, GitPushTask.class, new Action<GitPushTask>() {
            @Override
            public void execute(final GitPushTask task) {
                task.setDescription("Pushes updated config file to an update branch.");
                task.mustRunAfter(COMMIT_VERSION_UPGRADE);

                task.setDryRun(conf.isDryRun());

                gitOriginPlugin.provideOriginRepo(task, new Action<String>() {
                    public void execute(String originRepo) {
                        GitUrlInfo info = new GitUrlInfo(conf);
                        task.setUrl(info.getGitUrl());
                        task.setSecretValue(info.getWriteToken());
                    }
                });

                findOpenPullRequestTask.provideOpenPullRequest(task, new Action<PullRequest>() {
                    @Override
                    public void execute(PullRequest pullRequest) {
                        String ref = null;
                        if (pullRequest != null) {
                            ref =  pullRequest.getRef();
                        }
                        task.getTargets().add(getCurrentVersionBranchName(upgradeDependencyExtension.getDependencyName(),
                            upgradeDependencyExtension.getNewVersion(), ref));
                    }
                });

                task.onlyIf(wasBuildFileUpdatedSpec(replaceVersionTask));
            }
        });

        final CreatePullRequestTask createPullRequestTask =  TaskMaker.task(project, CREATE_PULL_REQUEST, CreatePullRequestTask.class, new Action<CreatePullRequestTask>() {
            @Override
            public void execute(final CreatePullRequestTask task) {
                task.setDescription("Creates a pull request from branch with version upgraded to master");
                task.mustRunAfter(PUSH_VERSION_UPGRADE);
                task.setGitHubApiUrl(conf.getGitHub().getApiUrl());
                task.setDryRun(conf.isDryRun());
                task.setAuthToken(conf.getLenient().getGitHub().getWriteAuthToken());
                task.setBaseBranch(upgradeDependencyExtension.getBaseBranch());
                task.setPullRequestTitle(getPullRequestTitle(upgradeDependencyExtension));
                task.setPullRequestDescription(getPullRequestDescription(upgradeDependencyExtension));
<<<<<<< HEAD
=======
                task.setUpstreamRepositoryName(conf.getGitHub().getRepository());
>>>>>>> 1a6ce7a6

                gitOriginPlugin.provideOriginRepo(task, new Action<String>() {
                    @Override
                    public void execute(String originRepoName) {
                        task.setForkRepositoryName(originRepoName);
                    }
                });

                findOpenPullRequestTask.provideOpenPullRequest(task, new Action<PullRequest>() {
                    @Override
                    public void execute(PullRequest openPullRequestBranch) {
                        task.setVersionBranch(getCurrentVersionBranchName(upgradeDependencyExtension.getDependencyName(),
                            upgradeDependencyExtension.getNewVersion(), openPullRequestBranch.getRef()));
                    }
                });

                task.onlyIf(wasOpenPullRequestNotFound(findOpenPullRequestTask));
                task.onlyIf(wasBuildFileUpdatedSpec(replaceVersionTask));
            }
        });

        TaskMaker.task(project, MERGE_PULL_REQUEST, MergePullRequestTask.class, new Action<MergePullRequestTask>() {
            @Override
            public void execute(final MergePullRequestTask task) {
                task.setDescription("Merge pull request when all checks will be passed");
                task.mustRunAfter(CREATE_PULL_REQUEST);
                task.setGitHubApiUrl(conf.getGitHub().getApiUrl());
                task.setDryRun(conf.isDryRun());
                task.setAuthToken(conf.getLenient().getGitHub().getWriteAuthToken());
                task.setBaseBranch(upgradeDependencyExtension.getBaseBranch());
                task.setUpstreamRepositoryName(conf.getGitHub().getRepository());

                gitOriginPlugin.provideOriginRepo(task, new Action<String>() {
                    @Override
                    public void execute(String originRepoName) {
                    task.setForkRepositoryName(originRepoName);
                    }
                });

                createPullRequestTask.provideCreatedPullRequest(task, new Action<PullRequest>() {
                    @Override
                    public void execute(PullRequest pullRequest) {
                    if (pullRequest != null) {
                        setPullRequestDataToTask(pullRequest, task);
                    }
                    }
                });

                task.onlyIf(wasOpenPullRequestNotFound(findOpenPullRequestTask));
                task.onlyIf(wasBuildFileUpdatedSpec(replaceVersionTask));
            }
        });

        //TODO: WW add validation for the case when 'dependency' property is not provided
        TaskMaker.task(project, PERFORM_VERSION_UPGRADE, new Action<Task>() {
            @Override
            public void execute(Task task) {
                task.setDescription("Checkouts new version branch, updates Shipkit dependency in config file, commits and pushes.");
                task.dependsOn(CHECKOUT_BASE_BRANCH);
                task.dependsOn(FIND_OPEN_PULL_REQUEST);
                task.dependsOn(PULL_UPSTREAM);
                task.dependsOn(CHECKOUT_VERSION_BRANCH);
                task.dependsOn(REPLACE_VERSION);
                task.dependsOn(COMMIT_VERSION_UPGRADE);
                task.dependsOn(PUSH_VERSION_UPGRADE);
                task.dependsOn(CREATE_PULL_REQUEST);
                task.dependsOn(MERGE_PULL_REQUEST);
            }
        });
    }

    private void setPullRequestDataToTask(PullRequest pullRequest, MergePullRequestTask task) {
        task.setVersionBranch(getCurrentVersionBranchName(upgradeDependencyExtension.getDependencyName(),
            upgradeDependencyExtension.getNewVersion(), pullRequest.getRef()));
        task.setPullRequestSha(pullRequest.getSha());
        task.setPullRequestUrl(pullRequest.getUrl());
    }

    static String getCurrentVersionBranchName(String dependencyName, String version, String openPullRequestBranch) {
        if (openPullRequestBranch != null) {
            return openPullRequestBranch;
        }
        return getVersionBranchName(dependencyName, version);
    }

    private String getPullRequestDescription(UpgradeDependencyExtension versionUpgrade) {
        return String.format("This pull request was automatically created by Shipkit's" +
            " 'org.shipkit.upgrade-downstream' Gradle plugin (http://shipkit.org)." +
            " Please merge it so that you are using fresh version of '%s' dependency.",
            versionUpgrade.getDependencyName());
    }

    private String getPullRequestTitle(UpgradeDependencyExtension versionUpgrade) {
        return String.format("Version of %s upgraded to %s", versionUpgrade.getDependencyName(), versionUpgrade.getNewVersion());
    }

    private Spec<Task> wasBuildFileUpdatedSpec(final ReplaceVersionTask replaceVersionTask) {
        return new Spec<Task>() {
            @Override
            public boolean isSatisfiedBy(Task element) {
                return replaceVersionTask.isBuildFileUpdated();
            }
        };
    }

    private Spec<Task> wasOpenPullRequestNotFound(final FindOpenPullRequestTask findOpenPullRequestTask) {
        return new Spec<Task>() {
            @Override
            public boolean isSatisfiedBy(Task task) {
                return findOpenPullRequestTask.getPullRequest() == null;
            }
        };
    }

    private static String getVersionBranchName(String dependencyName, String newVersion) {
        return "upgrade-" + dependencyName + "-to-" + newVersion;
    }

    public UpgradeDependencyExtension getUpgradeDependencyExtension() {
        return upgradeDependencyExtension;
    }

}<|MERGE_RESOLUTION|>--- conflicted
+++ resolved
@@ -5,7 +5,6 @@
 import org.shipkit.gradle.configuration.ShipkitConfiguration;
 import org.shipkit.gradle.exec.ShipkitExecTask;
 import org.shipkit.gradle.git.GitPushTask;
-import org.shipkit.internal.gradle.configuration.DeferredConfiguration;
 import org.shipkit.internal.gradle.configuration.ShipkitConfigurationPlugin;
 import org.shipkit.internal.gradle.git.GitConfigPlugin;
 import org.shipkit.internal.gradle.git.GitOriginPlugin;
@@ -17,6 +16,7 @@
 import org.shipkit.internal.gradle.util.TaskMaker;
 import org.shipkit.internal.util.IncubatingWarning;
 
+import static org.shipkit.internal.gradle.configuration.DeferredConfiguration.deferredConfiguration;
 import static org.shipkit.internal.gradle.exec.ExecCommandFactory.execCommand;
 
 /**
@@ -101,7 +101,7 @@
             public void execute(final GitCheckOutTask task) {
                 task.setDescription("Checks out the base branch.");
 
-                DeferredConfiguration.deferredConfiguration(project, new Runnable() {
+                deferredConfiguration(project, new Runnable() {
                     @Override
                     public void run() {
                         task.setRev(upgradeDependencyExtension.getBaseBranch());
@@ -117,7 +117,7 @@
                 task.mustRunAfter(CHECKOUT_BASE_BRANCH);
                 task.setDryRun(conf.isDryRun());
 
-                DeferredConfiguration.deferredConfiguration(project, new Runnable() {
+                deferredConfiguration(project, new Runnable() {
                     @Override
                     public void run() {
                         task.setRev(upgradeDependencyExtension.getBaseBranch());
@@ -181,8 +181,14 @@
                 task.mustRunAfter(CHECKOUT_VERSION_BRANCH);
                 task.setDependencyGroup(upgradeDependencyExtension.getDependencyGroup());
                 task.setNewVersion(upgradeDependencyExtension.getNewVersion());
-                task.setBuildFile(upgradeDependencyExtension.getBuildFile());
                 task.setDependencyName(upgradeDependencyExtension.getDependencyName());
+
+                deferredConfiguration(project, new Runnable() {
+                    @Override
+                    public void run() {
+                        task.setBuildFile(upgradeDependencyExtension.getBuildFile());
+                    }
+                });
             }
         });
 
@@ -193,7 +199,7 @@
                 exec.mustRunAfter(REPLACE_VERSION);
                 exec.dependsOn(GitConfigPlugin.SET_EMAIL_TASK, GitConfigPlugin.SET_USER_TASK);
 
-                DeferredConfiguration.deferredConfiguration(project, new Runnable() {
+                deferredConfiguration(project, new Runnable() {
                     @Override
                     public void run() {
                         String message = String.format("%s version upgraded to %s", upgradeDependencyExtension.getDependencyName(), upgradeDependencyExtension.getNewVersion());
@@ -246,13 +252,9 @@
                 task.setGitHubApiUrl(conf.getGitHub().getApiUrl());
                 task.setDryRun(conf.isDryRun());
                 task.setAuthToken(conf.getLenient().getGitHub().getWriteAuthToken());
-                task.setBaseBranch(upgradeDependencyExtension.getBaseBranch());
                 task.setPullRequestTitle(getPullRequestTitle(upgradeDependencyExtension));
                 task.setPullRequestDescription(getPullRequestDescription(upgradeDependencyExtension));
-<<<<<<< HEAD
-=======
                 task.setUpstreamRepositoryName(conf.getGitHub().getRepository());
->>>>>>> 1a6ce7a6
 
                 gitOriginPlugin.provideOriginRepo(task, new Action<String>() {
                     @Override
@@ -266,6 +268,13 @@
                     public void execute(PullRequest openPullRequestBranch) {
                         task.setVersionBranch(getCurrentVersionBranchName(upgradeDependencyExtension.getDependencyName(),
                             upgradeDependencyExtension.getNewVersion(), openPullRequestBranch.getRef()));
+                    }
+                });
+
+                deferredConfiguration(project, new Runnable() {
+                    @Override
+                    public void run() {
+                        task.setBaseBranch(upgradeDependencyExtension.getBaseBranch());
                     }
                 });
 
@@ -298,6 +307,13 @@
                     if (pullRequest != null) {
                         setPullRequestDataToTask(pullRequest, task);
                     }
+                    }
+                });
+
+                deferredConfiguration(project, new Runnable() {
+                    @Override
+                    public void run() {
+                        task.setBaseBranch(upgradeDependencyExtension.getBaseBranch());
                     }
                 });
 
