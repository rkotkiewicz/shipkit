--- conflicted
+++ resolved
@@ -1,10 +1,6 @@
 #Version of the produced binaries. This file is intended to be checked-in.
 #It will be automatically bumped by release automation.
-<<<<<<< HEAD
 version=1.0.0
-=======
-version=0.9.154
->>>>>>> 2ec12f02
 
 #Last previous release version
 previousVersion=0.9.153