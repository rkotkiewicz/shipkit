package org.shipkit.internal.gradle.git

import org.shipkit.gradle.configuration.ShipkitConfiguration
import spock.lang.Specification

import static org.shipkit.internal.gradle.git.GitPush.gitPushArgs

class GitPushTest extends Specification {

    def conf = new ShipkitConfiguration()

<<<<<<< HEAD
=======
    def "push url with write token"() {
        def task = Mock(GitPushTask)

        conf.gitHub.writeAuthUser = "dummy"
        conf.gitHub.writeAuthToken = "secret"
        conf.gitHub.repository = "repo"

        when:
        setPushUrl(task, conf)

        then:
        1 * task.setUrl("https://dummy:secret@github.com/repo.git")
        1 * task.setSecretValue("secret")
    }

    def "push url without write token"() {
        GitPushTask task = Mock(GitPushTask)

        when:
        setPushUrl(task, null, "joe", "repo")

        then:
        1 * task.setUrl("https://github.com/repo.git")
        0 * task.setSecretValue(_)
    }

>>>>>>> 309dab58
    def "git push args"() {
        expect:
        gitPushArgs("http://g.com", ["master", "v1.0"], false) == ["git", "push", "http://g.com", "master", "v1.0"]
        gitPushArgs("http://g.com", ["master", "v1.0"], true) == ["git", "push", "http://g.com", "master", "v1.0", "--dry-run"]
    }
}<|MERGE_RESOLUTION|>--- conflicted
+++ resolved
@@ -1,43 +1,12 @@
 package org.shipkit.internal.gradle.git
 
-import org.shipkit.gradle.configuration.ShipkitConfiguration
 import spock.lang.Specification
 
 import static org.shipkit.internal.gradle.git.GitPush.gitPushArgs
 
 class GitPushTest extends Specification {
 
-    def conf = new ShipkitConfiguration()
 
-<<<<<<< HEAD
-=======
-    def "push url with write token"() {
-        def task = Mock(GitPushTask)
-
-        conf.gitHub.writeAuthUser = "dummy"
-        conf.gitHub.writeAuthToken = "secret"
-        conf.gitHub.repository = "repo"
-
-        when:
-        setPushUrl(task, conf)
-
-        then:
-        1 * task.setUrl("https://dummy:secret@github.com/repo.git")
-        1 * task.setSecretValue("secret")
-    }
-
-    def "push url without write token"() {
-        GitPushTask task = Mock(GitPushTask)
-
-        when:
-        setPushUrl(task, null, "joe", "repo")
-
-        then:
-        1 * task.setUrl("https://github.com/repo.git")
-        0 * task.setSecretValue(_)
-    }
-
->>>>>>> 309dab58
     def "git push args"() {
         expect:
         gitPushArgs("http://g.com", ["master", "v1.0"], false) == ["git", "push", "http://g.com", "master", "v1.0"]
