package org.mockito.release.gradle;

import org.gradle.api.DefaultTask;
import org.gradle.api.GradleException;
import org.gradle.api.logging.Logger;
import org.gradle.api.logging.Logging;
import org.gradle.api.tasks.TaskAction;
import org.mockito.release.internal.comparison.PublicationsComparatorTask;

import java.util.LinkedList;
import java.util.List;

/**
 * Decides if the release is needed.
 * The release is <strong>not needed</strong> when any of below is true:
 *  - the env variable 'SKIP_RELEASE' is present
 *  - the commit message, loaded from 'TRAVIS_COMMIT_MESSAGE' env variable contains '[ci skip-release]' keyword
 *  - the env variable 'TRAVIS_PULL_REQUEST' is not empty, not an empty String and and not 'false'
 *  - the branch ({@link #getBranch()} does not match release-eligibility regex ({@link #getReleasableBranchRegex()}.
 *
 *  TODO update the javadoc
 */
public class ReleaseNeededTask extends DefaultTask {

    private final static Logger LOG = Logging.getLogger(ReleaseNeededTask.class);

    private final static String SKIP_RELEASE_ENV = "SKIP_RELEASE";
    private final static String SKIP_RELEASE_KEYWORD = "[ci skip-release]";

    private String branch;
    private String releasableBranchRegex;
<<<<<<< HEAD
    private final List<PublicationsComparatorTask> publicationsComparators = new LinkedList<PublicationsComparatorTask>();
=======
>>>>>>> d12561ce
    private String commitMessage;
    private boolean pullRequest;
    private boolean explosive;

    /**
     * The branch we currently operate on
     */
    public String getBranch() {
        return branch;
    }

    /**
     * See {@link #getBranch()}
     */
    public void setBranch(String branch) {
        this.branch = branch;
    }

    /**
     * Regex to be used to identify branches that are entitled to be released, for example "master|release/.+"
     */
    public String getReleasableBranchRegex() {
        return releasableBranchRegex;
    }

    /**
     * See {@link #getReleasableBranchRegex()}
     */
    public void setReleasableBranchRegex(String releasableBranchRegex) {
        this.releasableBranchRegex = releasableBranchRegex;
    }

    /**
     * Commit message the build job was triggered with
     */
    public String getCommitMessage() {
        return commitMessage;
    }

    /**
     * See {@link #getCommitMessage()}
     */
    public void setCommitMessage(String commitMessage) {
        this.commitMessage = commitMessage;
    }

    /**
     * Pull request this job is building
     */
    public boolean isPullRequest() {
        return pullRequest;
    }

    /**
     * See {@link #isPullRequest()}
     */
    public void setPullRequest(boolean pullRequest) {
        this.pullRequest = pullRequest;
    }

    /**
     * If the exception should be thrown if the release is not needed.
     */
    public boolean isExplosive() {
        return explosive;
    }

    /**
     * See {@link #isExplosive()}
     */
    public ReleaseNeededTask setExplosive(boolean explosive) {
        this.explosive = explosive;
        return this;
    }

    @TaskAction public void releaseNeeded() {
        boolean skipEnvVariable = System.getenv(SKIP_RELEASE_ENV) != null;
        boolean skippedByCommitMessage = commitMessage != null && commitMessage.contains(SKIP_RELEASE_KEYWORD);
        boolean releasableBranch = branch != null && branch.matches(releasableBranchRegex);
<<<<<<< HEAD

        boolean allPublicationsEqual = true; //TODO we can get it from publicationsComparators
        boolean notNeeded = !allPublicationsEqual || skipEnvVariable || skippedByCommitMessage || pullRequest || !releasableBranch;
=======
        boolean notNeeded = skipEnvVariable || skippedByCommitMessage || pullRequest || !releasableBranch;
>>>>>>> d12561ce

        //TODO add more color to the message
        //add env variable names, what is the current branch, what is the regexp, etc.
        //This way it is easier to understand how stuff works by reading the log
        String message = "  Release is needed: " + !notNeeded +
                "\n    - skip by env variable: " + skipEnvVariable +
                "\n    - skip by commit message: " + skippedByCommitMessage +
                "\n    - is pull request build:  " + pullRequest +
                "\n    - is releasable branch:  " + releasableBranch +
                "\n    - anything changed in publications since the last release:  " + allPublicationsEqual;

        //TODO SF worth unit testing in some way :)
        if (notNeeded && explosive) {
            throw new GradleException(message);
        } else {
            LOG.lifecycle(message);
        }
    }

    public void addPublicationsComparator(PublicationsComparatorTask task) {
        this.dependsOn(task);
        publicationsComparators.add(task);
    }
}<|MERGE_RESOLUTION|>--- conflicted
+++ resolved
@@ -29,10 +29,7 @@
 
     private String branch;
     private String releasableBranchRegex;
-<<<<<<< HEAD
     private final List<PublicationsComparatorTask> publicationsComparators = new LinkedList<PublicationsComparatorTask>();
-=======
->>>>>>> d12561ce
     private String commitMessage;
     private boolean pullRequest;
     private boolean explosive;
@@ -112,13 +109,9 @@
         boolean skipEnvVariable = System.getenv(SKIP_RELEASE_ENV) != null;
         boolean skippedByCommitMessage = commitMessage != null && commitMessage.contains(SKIP_RELEASE_KEYWORD);
         boolean releasableBranch = branch != null && branch.matches(releasableBranchRegex);
-<<<<<<< HEAD
-
+      
         boolean allPublicationsEqual = true; //TODO we can get it from publicationsComparators
         boolean notNeeded = !allPublicationsEqual || skipEnvVariable || skippedByCommitMessage || pullRequest || !releasableBranch;
-=======
-        boolean notNeeded = skipEnvVariable || skippedByCommitMessage || pullRequest || !releasableBranch;
->>>>>>> d12561ce
 
         //TODO add more color to the message
         //add env variable names, what is the current branch, what is the regexp, etc.
