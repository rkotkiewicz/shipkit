--- conflicted
+++ resolved
@@ -19,20 +19,9 @@
     private String currentVersion;
     private String previousVersion;
     private String localRepository;
-<<<<<<< HEAD
     private Set<BaseProjectProperties> dependentSiblingProjects;
-=======
     private Jar sourcesJar;
     private String pomTaskName;
-
-    public void compareBinaries(Closure<File> left, Closure<File> right) {
-        zipComparator.setPair(left, right);
-    }
-
-    public void comparePoms(Closure<String> left, Closure<String> right) {
-        pomComparator.setPair(left, right);
-    }
->>>>>>> d20dfc8a
 
     public boolean isPublicationsEqual() {
         assert publicationsEqual != null : "Comparison task was not executed yet, the 'publicationsEqual' information not available.";
@@ -155,14 +144,14 @@
         this.localRepository = localRepository;
     }
 
-<<<<<<< HEAD
     public Set<BaseProjectProperties> getDependentSiblingProjects() {
         return dependentSiblingProjects;
     }
 
     public void setDependentSiblingProjects(Set<BaseProjectProperties> dependentSiblingProjects) {
         this.dependentSiblingProjects = dependentSiblingProjects;
-=======
+    }
+
     public void compareSourcesJar(Jar sourcesJar) {
         //when we compare, we can get the sources jar file via sourcesJar.archivePath
         this.sourcesJar = sourcesJar;
@@ -176,6 +165,5 @@
 
         //so that pom is created before we do comparison
         this.dependsOn(pomTaskName);
->>>>>>> d20dfc8a
     }
 }