package org.mockito.release.internal.gradle;

import org.gradle.api.Action;
import org.gradle.api.Plugin;
import org.gradle.api.Project;
import org.gradle.api.Task;
import org.gradle.api.file.CopySpec;
import org.gradle.api.logging.Logger;
import org.gradle.api.logging.Logging;
import org.gradle.api.plugins.JavaPluginConvention;
import org.gradle.api.publish.PublicationContainer;
import org.gradle.api.publish.maven.MavenPublication;
import org.gradle.api.tasks.bundling.Jar;
import org.mockito.release.gradle.ReleaseConfiguration;
import org.mockito.release.internal.comparison.PublicationsComparatorTask;
import org.mockito.release.internal.gradle.util.GradleDSLHelper;
import org.mockito.release.internal.gradle.util.PomCustomizer;
import org.mockito.release.internal.gradle.util.TaskMaker;
import org.mockito.release.version.VersionInfo;

import static org.mockito.release.internal.gradle.util.StringUtil.capitalize;

/**
 * Intended to be applied in individual Java submodule. Applies following plugins and tasks and configures them:
 *
 * <ul>
 *     <li>java</li>
 *     <li>maven-publish</li>
 * </ul>
 *
 * Adds following tasks:
 * <ul>
 *     <li>sourcesJar</li>
 *     <li>javadocJar</li>
 * </ul>
 *
 * Other features:
 * <ul>
 *     <li>Automatically includes "LICENSE" file in all jars.</li>
 *     <li>Adds build.dependsOn "publishToMavenLocal" to flesh out publication issues during the build</li>
 *     <li>Makes pom-generating task depend on "fetchAllProjectContributorsFromGitHub" to load all contributors from GitHub</li>
 * </ul>
 */
public class BaseJavaLibraryPlugin implements Plugin<Project> {

    private final static Logger LOG = Logging.getLogger(BaseJavaLibraryPlugin.class);

    final static String PUBLICATION_NAME = "javaLibrary";
<<<<<<< HEAD
    final static String COMPARE_PUBLICATIONS_TASK = "comparePublications";
=======
    final static String POM_TASK = "generatePomFileFor" + capitalize(PUBLICATION_NAME) + "Publication";
>>>>>>> 083457a5

    public void apply(final Project project) {
        final ReleaseConfiguration conf = project.getPlugins().apply(ReleaseConfigurationPlugin.class).getConfiguration();

        project.getPlugins().apply("java");
        project.getPlugins().apply("maven-publish");

        final CopySpec license = project.copySpec(new Action<CopySpec>() {
            public void execute(CopySpec copy) {
            copy.from(project.getRootDir()).include("LICENSE");
            }
        });

        ((Jar) project.getTasks().getByName("jar")).with(license);

        final JavaPluginConvention java = project.getConvention().getPlugin(JavaPluginConvention.class);

        final Task sourcesJar = project.getTasks().create("sourcesJar", Jar.class, new Action<Jar>() {
            public void execute(Jar jar) {
                jar.from(java.getSourceSets().getByName("main").getAllSource());
                jar.setClassifier("sources");
                jar.with(license);
            }
        });

        final Task javadocJar = project.getTasks().create("javadocJar", Jar.class, new Action<Jar>() {
            public void execute(Jar jar) {
                jar.from(project.getTasks().getByName("javadoc"));
                jar.setClassifier("javadoc");
                jar.with(license);
            }
        });

        TaskMaker.task(project, COMPARE_PUBLICATIONS_TASK, PublicationsComparatorTask.class, new Action<PublicationsComparatorTask>() {
            public void execute(final PublicationsComparatorTask t) {
                t.setDescription("Compares artifacts and poms between last version and the currently built one to see if there are any differences");
                t.dependsOn("publishToMavenLocal");
                Task bumpVersionFileTask = project.getRootProject().getTasks().findByPath("bumpVersionFile");
                if(bumpVersionFileTask != null) {
                    t.dependsOn(bumpVersionFileTask);
                    t.doFirst(new Action<Task>() {
                        @Override
                        public void execute(Task task) {
                            VersionInfo versionInfo = project.getRootProject().getExtensions().getByType(VersionInfo.class);

                            t.setCurrentVersion(versionInfo.getVersion());
                            t.setPreviousVersion(versionInfo.getPreviousVersion());
                        }
                    });
                }
                t.setProjectGroup(project.getGroup().toString());
                t.setProjectName(project.getName());
                t.setLocalRepository(project.getRepositories().mavenLocal().getUrl().getPath());
            }
        });

        project.getArtifacts().add("archives", sourcesJar);
        project.getArtifacts().add("archives", javadocJar);

        GradleDSLHelper.publications(project, new Action<PublicationContainer>() {
            public void execute(PublicationContainer publications) {
                MavenPublication p = publications.create(PUBLICATION_NAME, MavenPublication.class, new Action<MavenPublication>() {
                    public void execute(MavenPublication publication) {
                        publication.from(project.getComponents().getByName("java"));
                        publication.artifact(sourcesJar);
                        publication.artifact(javadocJar);
                        publication.setArtifactId(((Jar) project.getTasks().getByName("jar")).getBaseName());
                        PomCustomizer.customizePom(project, conf, publication);
                    }
                });
                LOG.info("{} - configured '{}' publication", project.getPath(), p.getArtifactId());
            }
        });

        //so that we flesh out problems with maven publication during the build process
        project.getTasks().getByName("build").dependsOn("publishToMavenLocal");
    }
}<|MERGE_RESOLUTION|>--- conflicted
+++ resolved
@@ -46,11 +46,9 @@
     private final static Logger LOG = Logging.getLogger(BaseJavaLibraryPlugin.class);
 
     final static String PUBLICATION_NAME = "javaLibrary";
-<<<<<<< HEAD
     final static String COMPARE_PUBLICATIONS_TASK = "comparePublications";
-=======
     final static String POM_TASK = "generatePomFileFor" + capitalize(PUBLICATION_NAME) + "Publication";
->>>>>>> 083457a5
+
 
     public void apply(final Project project) {
         final ReleaseConfiguration conf = project.getPlugins().apply(ReleaseConfigurationPlugin.class).getConfiguration();
