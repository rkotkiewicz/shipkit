--- conflicted
+++ resolved
@@ -84,50 +84,4 @@
             }
         });
     }
-<<<<<<< HEAD
-
-    private static void preconfigureNotableNotes(Project project, NotesGeneration gen){
-        gen.setGitHubLabels(singletonList("noteworthy"));
-        gen.setGitWorkingDir(project.getRootDir());
-        gen.setIntroductionText("Notable release notes:\n\n");
-        gen.setOnlyPullRequests(true);
-        gen.setTagPrefix("v");
-        gen.setTemporarySerializedNotesFile(getTemporaryReleaseNotesFile(project));
-    }
-
-    private static void configureNotableNotes(Project project, NotesGeneration gen, ReleaseConfiguration conf, GitStatusPlugin.GitStatus gitStatus) {
-        gen.setGitHubReadOnlyAuthToken(conf.getGitHub().getReadOnlyAuthToken());
-        gen.setGitHubRepository(conf.getGitHub().getRepository());
-        gen.setOutputFile(project.file(conf.getReleaseNotes().getNotableFile()));
-        gen.setVcsCommitsLinkTemplate("https://github.com/" + conf.getGitHub().getRepository() + "/compare/{0}...{1}");
-        gen.setDetailedReleaseNotesLink(conf.getGitHub().getRepository() + "/blob/" + gitStatus.getBranch() + "/" + conf.getReleaseNotes().getNotableFile());
-        gen.setSkipCommitMessagePostfix(conf.getGit().getCommitMessagePostfix());
-        gen.setIgnoreCommitsContaining(conf.getReleaseNotes().getIgnoreCommitsContaining());
-    }
-
-    private static File getTemporaryReleaseNotesFile(Project project){
-        String path = project.getBuildDir()  + TEMP_SERIALIZED_NOTES_FILE;
-        return project.file(path);
-    }
-
-
-    private static void configureNotableReleaseNotes(Project project) {
-        //TODO when we make notable release notes optional, we can push that to a separate plugin
-        //like notable-release-notes plugin or something like that
-        //this way, the normal detailed release notes do not depend on versioning plugin
-        //and our plugins are more flexible
-        VersionInfo versionInfo = project.getExtensions().getByType(VersionInfo.class);
-        NotableReleaseNotesGeneratorTask generatorTask = (NotableReleaseNotesGeneratorTask) project.getTasks().getByName("updateNotableReleaseNotes");
-        NotableReleaseNotesFetcherTask fetcherTask = (NotableReleaseNotesFetcherTask) project.getTasks().getByName("fetchNotableReleaseNotes");
-
-        generatorTask.getNotesGeneration().setTargetVersions(versionInfo.getNotableVersions());
-        fetcherTask.getNotesGeneration().setTargetVersions(versionInfo.getNotableVersions());
-
-        if (versionInfo.isNotableRelease()) {
-            generatorTask.getNotesGeneration().setHeadVersion(project.getVersion().toString());
-            fetcherTask.getNotesGeneration().setHeadVersion(project.getVersion().toString());
-        }
-    }
-=======
->>>>>>> 7aea5d8d
 }