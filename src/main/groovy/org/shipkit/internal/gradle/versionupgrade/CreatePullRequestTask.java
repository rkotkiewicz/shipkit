--- conflicted
+++ resolved
@@ -13,18 +13,11 @@
  */
 public class CreatePullRequestTask extends DefaultTask{
 
-<<<<<<< HEAD
-    private String repositoryName;
-    private String gitHubApiUrl;
-    private String authToken;
-    private String headBranch;
-=======
-    @Input private String repositoryUrl;
+    @Input private String repositoryName;
     @Input private String gitHubApiUrl;
     @Input private String authToken;
     @Input private String headBranch;
 
->>>>>>> 309dab58
     private boolean dryRun;
     private VersionUpgradeConsumerExtension versionUpgrade;
 
