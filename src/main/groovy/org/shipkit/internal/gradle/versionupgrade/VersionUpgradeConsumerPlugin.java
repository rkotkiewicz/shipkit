package org.shipkit.internal.gradle.versionupgrade;

import org.gradle.api.Action;
import org.gradle.api.Plugin;
import org.gradle.api.Project;
import org.gradle.api.Task;
import org.gradle.api.logging.Logger;
import org.gradle.api.logging.Logging;
import org.gradle.api.tasks.Exec;
import org.shipkit.gradle.configuration.ShipkitConfiguration;
import org.shipkit.gradle.git.GitPushTask;
import org.shipkit.internal.gradle.configuration.DeferredConfiguration;
<<<<<<< HEAD
import org.shipkit.internal.gradle.configuration.ReleaseConfigurationPlugin;
import org.shipkit.internal.gradle.git.GitAuthPlugin;
=======
import org.shipkit.internal.gradle.configuration.ShipkitConfigurationPlugin;
>>>>>>> 4c1033e0
import org.shipkit.internal.gradle.git.GitCheckOutTask;
import org.shipkit.internal.gradle.git.GitPullTask;
import org.shipkit.internal.gradle.git.GitRemoteOriginPlugin;
import org.shipkit.internal.gradle.util.TaskMaker;
import org.shipkit.internal.util.RethrowingResultHandler;

/**
 * BEWARE! This plugin is in incubating state, so its API may change in the future!
 * The plugin applies following plugins:
 *
 * <ul>
 *     <li>{@link ReleaseConfigurationPlugin}</li>
 *     <li>{@link GitAuthPlugin}</li>
 * </ul>
 *
 * and adds following tasks:
 *
 * <ul>
 *     <li>checkoutVersionUpgradeBaseBranch - checkouts base branch - the branch to which version upgrade should be applied through pull request</li>
 *     <li>checkoutVersionUpgradeVersionBranch - checkouts version branch - a new branch where version will be upgraded</li>
 *     <li>replaceVersion - replaces version in build file, using dependency pattern</li>
 *     <li>commitVersionUpgrade - commits replaced version</li>
 *     <li>pushVersionUpgrade - pushes the commit to the version branch</li>
 *     <li>createPullRequest - creates a pull request between base and version branches</li>
 *     <li>performVersionUpgrade - task aggregating all of the above</li>
 * </ul>
 *
 * Plugin should be used in client projects that want to have automated version upgrades of some other dependency, that use the producer version of this plugin.
 * Project with the producer plugin applied would then clone a fork of client project and run './gradlew performVersionUpgrade -PdependencyNewVersion=${VERSION}' on it.
 *
 * Example of plugin usage:
 *
 * Configure your 'shipkit.gradle' file like here:
 *
 *      apply plugin: 'org.shipkit.version-upgrade-consumer'
 *
 *      versionUpgrade{
 *          baseBranch = 'release/2.x'
 *          buildFile = file('gradle.properties')
 *      }
 *
 * and then call it:
 *
 * ./gradlew performVersionUpgrade -PdependencyNewVersion=org.shipkit:shipkit:1.2.3
 *
 */
public class VersionUpgradeConsumerPlugin implements Plugin<Project> {

    private static final Logger LOG = Logging.getLogger(VersionUpgradeConsumerPlugin.class);

    public static final String CHECKOUT_BASE_BRANCH = "checkoutBaseBranch";
    public static final String PULL_UPSTREAM = "pullUpstream";
    public static final String CHECKOUT_VERSION_BRANCH = "checkoutVersionBranch";
    public static final String REPLACE_VERSION = "replaceVersion";
    public static final String COMMIT_VERSION_UPGRADE = "commitVersionUpgrade";
    public static final String PUSH_VERSION_UPGRADE = "pushVersionUpgrade";
    public static final String CREATE_PULL_REQUEST = "createPullRequest";
    public static final String PERFORM_VERSION_UPGRADE = "performVersionUpgrade";

    public static final String DEPENDENCY_PROJECT_PROPERTY = "dependency";

    private VersionUpgradeConsumerExtension versionUpgrade;

    @Override
    public void apply(final Project project) {
        LOG.lifecycle("Applying VersionUpgradeConsumerPlugin, beware that it's is INCUBATING state, so its API may change!");
<<<<<<< HEAD
        final ReleaseConfiguration conf = project.getPlugins().apply(ReleaseConfigurationPlugin.class).getConfiguration();
        final GitRemoteOriginPlugin gitOriginPlugin = project.getPlugins().apply(GitRemoteOriginPlugin.class);
        final GitAuthPlugin.GitAuth gitAuth = project.getPlugins().apply(GitAuthPlugin.class).getGitAuth();
=======
        final ShipkitConfiguration conf = project.getPlugins().apply(ShipkitConfigurationPlugin.class).getConfiguration();
>>>>>>> 4c1033e0

        versionUpgrade = project.getExtensions().create("versionUpgrade", VersionUpgradeConsumerExtension.class);

        // set defaults
        versionUpgrade.setBuildFile(project.file("build.gradle"));
        versionUpgrade.setBaseBranch("master");

        String dependency = (String) project.findProperty(DEPENDENCY_PROJECT_PROPERTY);

        new DependencyNewVersionParser(dependency).fillVersionUpgradeExtension(versionUpgrade);

        TaskMaker.task(project, CHECKOUT_BASE_BRANCH, GitCheckOutTask.class, new Action<GitCheckOutTask>() {
            @Override
            public void execute(final GitCheckOutTask task) {
                task.setDescription("Checks out the base branch.");

                DeferredConfiguration.deferredConfiguration(project, new Runnable() {
                    @Override
                    public void run() {
                        task.setRev(versionUpgrade.getBaseBranch());
                    }
                });
            }
        });

        TaskMaker.task(project, PULL_UPSTREAM, GitPullTask.class, new Action<GitPullTask>() {
            @Override
            public void execute(final GitPullTask task) {
                task.setDescription("Performs git pull from upstream repository.");
                task.mustRunAfter(CHECKOUT_BASE_BRANCH);
                task.setSecretValue(gitAuth.getSecretValue());
                task.setDryRun(conf.isDryRun());

                DeferredConfiguration.deferredConfiguration(project, new Runnable() {
                    @Override
                    public void run() {
                        task.setRev(versionUpgrade.getBaseBranch());
                    }
                });

                gitOriginPlugin.provideOriginTo(task, new RethrowingResultHandler<GitRemoteOriginPlugin.GitOriginAuth>() {
                    @Override
                    public void onSuccess(GitRemoteOriginPlugin.GitOriginAuth result) {
                        task.setUrl(result.getOriginRepositoryUrl());
                    }
                });
            }
        });

        TaskMaker.task(project, CHECKOUT_VERSION_BRANCH, GitCheckOutTask.class, new Action<GitCheckOutTask>() {
            public void execute(final GitCheckOutTask task) {
                task.setDescription("Creates a new version branch and checks it out.");
                task.mustRunAfter(PULL_UPSTREAM);
                task.setRev(getVersionBranchName(versionUpgrade));
                task.setNewBranch(true);
            }
        });

        TaskMaker.task(project, REPLACE_VERSION, ReplaceVersionTask.class, new Action<ReplaceVersionTask>() {
            @Override
            public void execute(final ReplaceVersionTask task) {
                task.setDescription("Replaces dependency version in config file.");
                task.mustRunAfter(CHECKOUT_VERSION_BRANCH);
                task.setVersionUpgrade(versionUpgrade);
            }
        });

        TaskMaker.execTask(project, COMMIT_VERSION_UPGRADE, new Action<Exec>() {
            @Override
            public void execute(final Exec exec) {
                exec.setDescription("Commits updated config file.");
                exec.mustRunAfter(REPLACE_VERSION);

                DeferredConfiguration.deferredConfiguration(project, new Runnable() {
                    @Override
                    public void run() {
                        String message = String.format("%s version upgraded to %s", versionUpgrade.getDependencyName(), versionUpgrade.getNewVersion());
                        exec.commandLine("git", "commit", "-m", message, versionUpgrade.getBuildFile());
                    }
                });
            }
        });

        TaskMaker.task(project, PUSH_VERSION_UPGRADE, GitPushTask.class, new Action<GitPushTask>() {
            @Override
            public void execute(final GitPushTask task) {
                task.setDescription("Pushes updated config file to an update branch.");
                task.mustRunAfter(COMMIT_VERSION_UPGRADE);
                task.setSecretValue(gitAuth.getSecretValue());

                task.setDryRun(conf.isDryRun());
                task.getTargets().add(getVersionBranchName(versionUpgrade));

                gitOriginPlugin.provideOriginTo(task, new RethrowingResultHandler<GitRemoteOriginPlugin.GitOriginAuth>() {
                    @Override
                    public void onSuccess(GitRemoteOriginPlugin.GitOriginAuth result) {
                        task.setUrl(result.getOriginRepositoryUrl());
                    }
                });
            }
        });

        TaskMaker.task(project, CREATE_PULL_REQUEST, CreatePullRequestTask.class, new Action<CreatePullRequestTask>() {
            @Override
            public void execute(final CreatePullRequestTask task) {
                task.setDescription("Creates a pull request from branch with version upgraded to master");
                task.mustRunAfter(PUSH_VERSION_UPGRADE);
                task.setGitHubApiUrl(conf.getGitHub().getApiUrl());
                task.setDryRun(conf.isDryRun());
                task.setAuthToken(conf.getGitHub().getWriteAuthToken());
                task.setHeadBranch(getVersionBranchName(versionUpgrade));
                task.setVersionUpgrade(versionUpgrade);

                gitOriginPlugin.provideOriginTo(task, new RethrowingResultHandler<GitRemoteOriginPlugin.GitOriginAuth>() {
                    @Override
                    public void onSuccess(GitRemoteOriginPlugin.GitOriginAuth result) {
                        task.setRepositoryName(result.getOriginRepositoryName());
                    }
                });
            }
        });

        TaskMaker.task(project, PERFORM_VERSION_UPGRADE, new Action<Task>() {
            @Override
            public void execute(Task task) {
                task.setDescription("Checkouts new version branch, updates Shipkit dependency in config file, commits and pushes.");
                task.dependsOn(CHECKOUT_BASE_BRANCH);
                task.dependsOn(PULL_UPSTREAM);
                task.dependsOn(CHECKOUT_VERSION_BRANCH);
                task.dependsOn(REPLACE_VERSION);
                task.dependsOn(COMMIT_VERSION_UPGRADE);
                task.dependsOn(PUSH_VERSION_UPGRADE);
                task.dependsOn(CREATE_PULL_REQUEST);
            }
        });
    }

    private String getVersionBranchName(VersionUpgradeConsumerExtension versionUpgrade){
        return "upgrade-" + versionUpgrade.getDependencyName() + "-to-" + versionUpgrade.getNewVersion();
    }

    public VersionUpgradeConsumerExtension getVersionUpgrade(){
        return versionUpgrade;
    }

}<|MERGE_RESOLUTION|>--- conflicted
+++ resolved
@@ -10,12 +10,8 @@
 import org.shipkit.gradle.configuration.ShipkitConfiguration;
 import org.shipkit.gradle.git.GitPushTask;
 import org.shipkit.internal.gradle.configuration.DeferredConfiguration;
-<<<<<<< HEAD
-import org.shipkit.internal.gradle.configuration.ReleaseConfigurationPlugin;
 import org.shipkit.internal.gradle.git.GitAuthPlugin;
-=======
 import org.shipkit.internal.gradle.configuration.ShipkitConfigurationPlugin;
->>>>>>> 4c1033e0
 import org.shipkit.internal.gradle.git.GitCheckOutTask;
 import org.shipkit.internal.gradle.git.GitPullTask;
 import org.shipkit.internal.gradle.git.GitRemoteOriginPlugin;
@@ -27,7 +23,7 @@
  * The plugin applies following plugins:
  *
  * <ul>
- *     <li>{@link ReleaseConfigurationPlugin}</li>
+ *     <li>{@link ShipkitConfigurationPlugin}</li>
  *     <li>{@link GitAuthPlugin}</li>
  * </ul>
  *
@@ -82,13 +78,9 @@
     @Override
     public void apply(final Project project) {
         LOG.lifecycle("Applying VersionUpgradeConsumerPlugin, beware that it's is INCUBATING state, so its API may change!");
-<<<<<<< HEAD
-        final ReleaseConfiguration conf = project.getPlugins().apply(ReleaseConfigurationPlugin.class).getConfiguration();
         final GitRemoteOriginPlugin gitOriginPlugin = project.getPlugins().apply(GitRemoteOriginPlugin.class);
         final GitAuthPlugin.GitAuth gitAuth = project.getPlugins().apply(GitAuthPlugin.class).getGitAuth();
-=======
         final ShipkitConfiguration conf = project.getPlugins().apply(ShipkitConfigurationPlugin.class).getConfiguration();
->>>>>>> 4c1033e0
 
         versionUpgrade = project.getExtensions().create("versionUpgrade", VersionUpgradeConsumerExtension.class);
 
